name: Publish Release

on:
  push:
    tags:
      - "v*" # 当推送以 "v" 开头的标签时触发（如 v1.0.0, v2.1.0）

jobs:
  update-release-draft:
    permissions:
      contents: write
      pull-requests: write
    runs-on: ubuntu-latest
    steps:
      # Step 1: 检出代码库
      - name: Checkout code
        uses: actions/checkout@v3
        with:
          fetch-depth: 0

      # Step 2: 自动生成 Release Notes
      - name: Generate release notes
        id: changelog
        uses: mikepenz/release-changelog-builder-action@v4
        env:
          GITHUB_TOKEN: ${{ secrets.GITHUB_TOKEN }}

      # Step 3: 自动生成 Release
      - name: Create Release
        id: create_release
        uses: actions/create-release@v1
        env:
          GITHUB_TOKEN: ${{ secrets.GITHUB_TOKEN }}
        with:
          tag_name: ${{ github.ref_name }}
          release_name: ${{ github.ref_name }}
          body: ${{ steps.changelog.outputs.changelog }}
          draft: false
          prerelease: false

      # Step 4: 可选，构建zip文件
      - name: Create ZIP file
        run: |
          zip -r blan.zip . -x "*.git*" "*.github*" "*.env*" "logs/*" "tests/*"

      # Step 5: 可选，上传构建文件
      - name: Upload Release Asset
        uses: actions/upload-release-asset@v1
        env:
          GITHUB_TOKEN: ${{ secrets.GITHUB_TOKEN }}
        with:
          upload_url: ${{ steps.create_release.outputs.upload_url }}
<<<<<<< HEAD
          asset_path: ./blan.zip # 替换为你的构建文件路径
          asset_name: blan.zip  # 替换为你的文件名
=======
          asset_path: ./gemini-balance.zip # 替换为你的构建文件路径
          asset_name: gemini-balance.zip # 替换为你的文件名
>>>>>>> b3da0218
          asset_content_type: application/zip<|MERGE_RESOLUTION|>--- conflicted
+++ resolved
@@ -50,11 +50,6 @@
           GITHUB_TOKEN: ${{ secrets.GITHUB_TOKEN }}
         with:
           upload_url: ${{ steps.create_release.outputs.upload_url }}
-<<<<<<< HEAD
           asset_path: ./blan.zip # 替换为你的构建文件路径
           asset_name: blan.zip  # 替换为你的文件名
-=======
-          asset_path: ./gemini-balance.zip # 替换为你的构建文件路径
-          asset_name: gemini-balance.zip # 替换为你的文件名
->>>>>>> b3da0218
           asset_content_type: application/zip